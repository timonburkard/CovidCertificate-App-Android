--- conflicted
+++ resolved
@@ -606,11 +606,7 @@
     <string name="wallet_transfer_code_next_steps">"Proxims pass"</string>
 
     <!-- Wallet: Transfer Code Nächste Schritte 1 -->
-<<<<<<< HEAD
     <string name="wallet_transfer_code_next_steps1">"Consegnai il code a l'apoteca, al center da test u a la media / al medi a chaschun da la prova da test."</string>
-=======
-    <string name="wallet_transfer_code_next_steps1">"Notieren Sie den Code in das entsprechende Feld auf dem Anmeldeformular zum Covid-Test."</string>
->>>>>>> ce2c4936
 
     <!-- Wallet: Transfer Code Nächste Schritte 2 -->
     <string name="wallet_transfer_code_next_steps2">"En cas che Vus vulais retschaiver plirs certificats, per exempel da confamigliaras u confamigliars, creai per mintga certificat in nov code."</string>
@@ -708,7 +704,6 @@
     <string name="wallet_scanner_howitworks_external_link_title">"Ulteriuras infurmaziuns"</string>
 
     <!-- Buttontitel im Screen, wo ein Code erstellt werden kann -->
-<<<<<<< HEAD
     <string name="wallet_transfer_code_create_code_button">"Crear in code"</string>
 
     <!-- Wallet: Transfer Code Ablauf in 1 Tag (fetter Teil) -->
@@ -722,27 +717,11 @@
 
     <!-- Infotext bei erfolgreicher Prüfung (Zertifikat) -->
     <string name="verifier_verify_success_info_for_certificate_valid">"La signatura è valaivla"</string>
-=======
-    <string name="wallet_transfer_code_create_code_button">"Code erstellen"</string>
-
-    <!-- Wallet: Transfer Code Ablauf in 1 Tag (fetter Teil) -->
-    <string name="wallet_transfer_code_expire_singular_bold">"1 Tag"</string>
-
-    <!-- Wallet: Transfer Code: Läuft in {DAYS} Tagen ab (fetter Teil) -->
-    <string name="wallet_transfer_code_expire_plural_bold">"{DAYS} Tage"</string>
-
-    <!-- Infotext bei erfolgreicher Prüfung (Blacklist) -->
-    <string name="verifier_verify_success_info_for_blacklist">"Nicht wiederrufen"</string>
-
-    <!-- Infotext bei erfolgreicher Prüfung (Zertifikat) -->
-    <string name="verifier_verify_success_info_for_certificate_valid">"Signatur gültig"</string>
->>>>>>> ce2c4936
 
     <!-- Teil der Fehlermeldung bei noch nicht/nicht mehr gültigem Zertifikat, der Bold sein sollte (ref. verifier_verifiy_error_expired und _notyetvalid) -->
     <string name="verifier_verify_error_validity_range_bold">"Na correspunda betg als criteris da valaivladad da la Svizra."</string>
 
     <!-- Wallet: Transfer Code Fehler Titel -->
-<<<<<<< HEAD
     <string name="wallet_transfer_code_error_title">"Il code da transfer n'ha betg pudì vegnir creà"</string>
 
     <!-- Wallet: Erstellen Fehler Titel -->
@@ -771,33 +750,6 @@
 
     <!-- Fuzzy -->
     <string name="wallet_transfer_delete_confirm_text">"Vulais Vus propi stizzar il transfer?"</string>
-    <string name="wallet_notification_transfer_title">"Transfer reussida"</string>
+    <string name="wallet_notification_transfer_title">"Transfer reussì"</string>
     <string name="wallet_notification_transfer_text">"Il certificat COVID è arrivà"</string>
-=======
-    <string name="wallet_transfer_code_error_title">"Transfer-Code konnte nicht erstellt werden"</string>
-
-    <!-- Wallet: Erstellen Fehler Titel -->
-    <string name="wallet_transfer_code_no_internet_title">"Keine Verbindung zum Internet"</string>
-
-    <!-- Wallet: Erstellen anderer Fehler Titel -->
-    <string name="wallet_transfer_code_generate_error_title">"Ein unerwarteter Fehler ist aufgetreten."</string>
-
-    <!-- Wallet: Aktualisierung Transfer Code Fehler Titel -->
-    <string name="wallet_transfer_code_update_error_title">"Aktualisierung zur Zeit nicht möglich"</string>
-
-    <!-- Wallet: Transfer Code Update Fehler Text -->
-    <string name="wallet_transfer_code_update_no_internet_error_text">"Um den Transfer empfangen zu können, muss die App online sein."</string>
-
-    <!-- Wallet Transfer Code Update Fehler Text -->
-    <string name="wallet_transfer_code_update_general_error_text">"Es ist ein unerwarteter Fehler aufgetreten. Versuchen Sie es später erneut."</string>
-
-    <!-- Wallet: Transfer Code Fehlertext bei Generieren -->
-    <string name="wallet_transfer_code_generate_error_text">"Versuchen Sie es später erneut."</string>
-
-    <!-- Wallet: Transfer Code Fehlertext bei Generieren ohne Internet -->
-    <string name="wallet_transfer_code_generate_no_internet_error_text">"Um einen Transfer-Code erstellen zu können, muss die App online sein."</string>
-
-    <!-- Wallet: Accessibility Name für Refresh Button -->
-    <string name="accessibility_refresh_button">"Aktualisieren"</string>
->>>>>>> ce2c4936
 </resources>