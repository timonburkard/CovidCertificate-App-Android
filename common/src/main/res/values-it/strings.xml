<?xml version="1.0" encoding="utf-8"?>
<!--
  ~ Copyright (c) 2021 Ubique Innovation AG <https://www.ubique.ch>
  ~
  ~ This Source Code Form is subject to the terms of the Mozilla Public
  ~ License, v. 2.0. If a copy of the MPL was not distributed with this
  ~ file, You can obtain one at https://mozilla.org/MPL/2.0/.
  ~
  ~ SPDX-License-Identifier: MPL-2.0
  -->
<resources>

    <!-- Android App Name -->
    <string name="verifier_app_name">"Covid Check"</string>

    <!-- Title for the qr scanning screen -->
    <string name="verifier_title_qr_scan">"Verificare"</string>

    <!-- Titel über dem Haupttitel -->
    <string name="verifier_homescreen_header_title">"Certificato COVID"</string>

    <!-- Homescreen App Name -->
    <string name="verifier_homescreen_title">"Check"</string>

    <!-- Beschreibung für Pager Bild 1 -->
    <string name="verifier_homescreen_pager_description_1">"Scansionare il certificato esibito"</string>

    <!-- Beschreibung für Pager Bild 2 -->
    <string name="verifier_homescreen_pager_description_2">"I certificati vengono verificati automaticamente"</string>

    <!-- Homescreen Button für Scanning -->
    <string name="verifier_homescreen_scan_button">"Verifica"</string>

    <!-- Homescreen Button für Support -->
    <string name="verifier_homescreen_support_button">"Funziona così"</string>
    <string name="error_network_title">"Errore di rete"</string>
    <string name="error_network_text">"Controllare la connessione Internet."</string>
    <string name="error_action_retry">"Riprovare"</string>
    <string name="error_camera_permission_title">"Nessun accesso alla fotocamera"</string>
    <string name="error_camera_permission_text">"L'app necessita dell'accesso alla fotocamera per scansionare il codice QR."</string>
    <string name="error_action_change_settings">"Cambiare impostazioni"</string>
    <string name="error_title">"Errore"</string>
    <string name="qr_scanner_error">"Codice non valido"</string>
    <string name="ok_button">"OK"</string>
    <string name="camera_permission_dialog_text">"L'app necessita dell'accesso alla fotocamera per scansionare il codice QR."</string>
    <string name="camera_permission_dialog_action">"Consentire l'accesso alla fotocamera"</string>
    <string name="verifier_qr_scanner_scan_qr_text">"Inquadrare il codice QR 
per verificare"</string>

    <!-- Titel auf dem Verifikations-Screen -->
    <string name="covid_certificate_title">"Certificato COVID"</string>

    <!-- Name des/der Zertifikatsinhabers/Zertifikatsinhaberin -->
    <string name="verifier_covid_certificate_name">"Cognome"</string>

    <!-- Geburtsdatum des/der Zertifikatsinhabers/Zertifikatsinhaberin -->
    <string name="verifier_covid_certificate_birthdate">"Data di nascita"</string>

    <!-- Wallet: Zertifikat hinzufügen -->
    <string name="wallet_add_certificate">"Aggiungere"</string>

    <!-- Wallet: Homescreen Covid-Zertifikat -->
    <string name="wallet_certificate">"Certificato COVID"</string>

    <!-- Wallet: Homescreen Erklärung -->
    <string name="wallet_homescreen_explanation">"Inquadrare il codice QR apposto sul certificato COVID per aggiungerlo all'app."</string>

    <!-- Wallet: Scanner Titel -->
    <string name="wallet_scanner_title">"Aggiungere"</string>

    <!-- Titel bei erfolgreicher Prüfung -->
    <string name="verifier_verify_success_title">"Verifica riuscita"</string>

    <!-- Info Text bei erfolgreicher Prüfung -->
    <string name="verifier_verify_success_info">"Valido solo con un documento 
di legittimazione"</string>

    <!-- Prüfung loading text -->
    <string name="verifier_verify_loading_text">"Verifica del certificato in corso"</string>

    <!-- Fehler Title bei Prüfung -->
    <string name="verifier_verify_error_title">"Certificato non valido"</string>

    <!-- Fehler Infotext bei Prüfung (Nationale Regeln) -->
    <string name="verifier_verify_error_info_for_national_rules">"Non conforme ai criteri di validità svizzeri"</string>

    <!-- Fehler Infotext bei Prüfung (Zertifikat Fehler) -->
    <string name="verifier_verify_error_info_for_certificate_invalid">"Il certificato COVID non dispone di una firma valida"</string>

    <!-- Fehler Infotext bei Prüfung (Blacklist) -->
    <string name="verifier_verify_error_info_for_blacklist">"Il certificato COVID è stato revocato"</string>

    <!-- Fehler bei der geladen Liste -->
    <string name="verifier_verify_error_list_title">"Verifica non riuscita"</string>

    <!-- Fehler Info bei laden der Liste -->
    <string name="verifier_verify_error_list_info_text">"Si è verificato un errore imprevisto."</string>

    <!-- Wallet: Scanner Text unten -->
    <string name="wallet_scanner_explanation">"Inquadrare il codice QR apposto sul certificato COVID."</string>

    <!-- Wallet: Scanner Info Button unten -->
    <string name="wallet_scanner_info_button">"Funziona così"</string>

    <!-- Wallet: Erneut scannen Button -->
    <string name="wallet_scan_again">"Scansionare di nuovo"</string>

    <!-- Wallet: Hinzufügen von Zertifikat Button -->
    <string name="wallet_add_certificate_button">"Aggiungi"</string>

    <!-- Wallet: Titel der Liste Zertifikate -->
    <string name="wallet_certificate_list_title">"Certificati"</string>

    <!-- Wallet: Löschen Button Titel -->
    <string name="delete_button">"Elimina"</string>

    <!-- Android App Name für die Wallet -->
    <string name="wallet_app_name">"Covid Cert"</string>

    <!-- Header im Onboarding-Screen "Die App" -->
    <string name="wallet_onboarding_app_header">"L'app"</string>

    <!-- Titel im Onboardingscreen "Die App" -->
    <string name="wallet_onboarding_app_title">"COVID Certificate"</string>

    <!-- Text im Onboardingscreen "Die App" -->
    <string name="wallet_onboarding_app_text">"Con l'app può conservare in sicurezza i certificati COVID sullo smartphone e mostrarli facilmente."</string>

    <!-- Weiter-Button Titel -->
    <string name="continue_button">"Avanti"</string>

    <!-- Header im Onboarding-Screen "Datenschutz" -->
    <string name="wallet_onboarding_privacy_header">"Protezione dei dati"</string>

    <!-- Titel im Onboardingscreen "Datenschutz" -->
    <string name="wallet_onboarding_privacy_title">"I dati rimangono 
nell'app"</string>

    <!-- Text im Onboardingscreen "Datenschutz" -->
    <string name="wallet_onboarding_privacy_text">"I certificati sono salvati solo localmente sullo smartphone. I dati non sono salvati in un sistema centralizzato."</string>

    <!-- Titel im Onboardingscreen "Vorteile, Vorweisen" -->
    <string name="wallet_onboarding_show_title">"Esibire facilmente i certificati"</string>

    <!-- Text 1 im Onboardingscreen "Vorteile, Vorweisen" -->
    <string name="wallet_onboarding_show_text1">"I dati visualizzati sul certificato COVID sono contenuti anche nel codice QR."</string>

    <!-- Text 2 im Onboardingscreen "Vorteile, Vorweisen" -->
    <string name="wallet_onboarding_show_text2">"Alla presentazione, il codice QR è scansionato con un'app di verifica. L'autenticità e la validità dei dati ivi contenuti sono verificate automaticamente."</string>

    <!-- Titel des Datenschutzerklärungs-Elements im Onboardingscreen "Datenschutz" -->
    <string name="wallet_onboarding_privacy_privacypolicy_title">"Dichiarazione sulla protezione dei dati"</string>

    <!-- Titel des Nutzungsbedingungen-Elements im Onboardingscreen "Datenschutz" -->
    <string name="wallet_onboarding_privacy_conditionsofuse_title">"Condizioni d'uso"</string>

    <!-- Button zum Abschliessen des Onboardings -->
    <string name="wallet_onboarding_accept_button">"Accetta"</string>
    <string name="language_key">"it"</string>

    <!-- Header im "So funktionierts" Screen beim Scannen -->
    <string name="wallet_scanner_howitworks_header">"Funziona così"</string>

    <!-- Titel im "So funktionierts" Screen beim Scannen -->
    <string name="wallet_scanner_howitworks_title">"Aggiungere 
certificati Covid"</string>

    <!-- Textblock 1 im "So funktionierts" Screen beim Scannen -->
    <string name="wallet_scanner_howitworks_text1">"Per aggiungere un certificato COVID a un'app è necessario il certificato originale cartaceo o in formato PDF."</string>

    <!-- Textblock 2 im "So funktionierts" Screen beim Scannen -->
    <string name="wallet_scanner_howitworks_text2">"Prema su «aggiungi» per aggiungere un nuovo certificato allʼapp."</string>

    <!-- Textblock 3 im "So funktionierts" Screen beim Scannen -->
    <string name="wallet_scanner_howitworks_text3">"Tenga la fotocamera dello smartphone sopra il codice QR apposto sul certificato originale per scansionarlo."</string>

    <!-- Textblock 4 im "So funktionierts" Screen beim Scannen -->
    <string name="wallet_scanner_howitworks_text4">"Apparirà un'anteprima del certificato COVID. Prema su «aggiungi» per salvare il certificato nellʼapp."</string>

    <!-- Frage 1 im "So funktionierts" Screen beim Scannen -->
    <string name="wallet_scanner_howitworks_question1">"Quando e dove posso ricevere un certificato COVID?"</string>

    <!-- Header im FAQ-Screen der Wallet App -->
    <string name="wallet_faq_header">"Domande frequenti"</string>

    <!-- Titel 1 im FAQ-Screen der Wallet App -->
    <string name="wallet_faq_questions_title">"Cos'è il certificato COVID?"</string>

    <!-- Text 1im FAQ-Screen der Wallet App -->
    <string name="wallet_faq_questions_subtitle">"Il certificato COVID offre la possibilità di provare in modo non falsificabile l'avvenuta vaccinazione, la guarigione o un risultato negativo al test."</string>

    <!-- Frage 1 im FAQ-Screen der Wallet App -->
    <string name="wallet_faq_questions_question_1">"Quando e dove posso ottenere un certificato COVID?"</string>

    <!-- Frage 2 im FAQ-Screen der Wallet App -->
    <string name="wallet_faq_questions_question_2">"Come posso mostrare il certificato COVID?"</string>

    <!-- Frage 3 im FAQ-Screen der Wallet App -->
    <string name="wallet_faq_questions_question_3">"Dove vengono salvati i miei dati?"</string>

    <!-- Frage 4 im FAQ-Screen der Wallet App -->
    <string name="wallet_faq_questions_question_4">"Come vengono impediti l'uso improprio e le falsificazioni?"</string>

    <!-- Frage 5 im FAQ-Screen der Wallet App -->
    <string name="wallet_faq_questions_question_5">"Cosa succede se perdo il mio certificato COVID su carta?"</string>

    <!-- Frage 6 im FAQ-Screen der Wallet App -->
    <string name="wallet_faq_works_question_1">"Come posso inserire un certificato COVID sulla app?"</string>

    <!-- Frage 7 im FAQ-Screen der Wallet App -->
    <string name="wallet_faq_works_question_2">"È possibile aggiungere più certificati COVID?"</string>

    <!-- Frage 8 im FAQ-Screen der Wallet App -->
    <string name="wallet_faq_works_question_3">"Come posso verificare se il mio certificato COVID è valido?"</string>

    <!-- Frage 9 im FAQ-Screen der Wallet App -->
    <string name="wallet_faq_works_question_4">"Come sono protetti i miei dati?"</string>

    <!-- Frage 10 im FAQ-Screen der Wallet App -->
    <string name="wallet_faq_works_question_5">"Quali dati contiene il codice QR?"</string>

    <!-- Frage 11 im FAQ-Screen der Wallet App -->
    <string name="wallet_faq_works_question_6">"Cosa devo fare se elimino il file contenente il certificato COVID o l'app?"</string>

    <!-- Antwort 1 im FAQ-Screen der Wallet App -->
    <string name="wallet_faq_questions_answer_1">"Può ricevere un certificato COVID in seguito alla completa vaccinazione anti-COVID-19, all'avvenuta guarigione o a un risultato negativo al test. Normalmente, il certificato è rilasciato su richiesta dal personale medico specializzato presso le strutture sanitarie."</string>

    <!-- Antwort 2 im FAQ-Screen der Wallet App -->
    <string name="wallet_faq_questions_answer_2">"Può mostrare il Suo certificato COVID in formato cartaceo oppure salvarlo e presentarlo utilizzando l'app COVID Certificate. Può decidere liberamente se mostrare il certificato in formato cartaceo o elettronico.

In entrambi i casi, dovrà mostrare su richiesta anche un documento di legittimazione."</string>

    <!-- Antwort 3 im FAQ-Screen der Wallet App -->
    <string name="wallet_faq_questions_answer_3">"I Suoi dati non vengono salvati in un sistema centrale ma solo localmente sul Suo dispositivo mobile, rispettivamente nel codice QR stampato sul certificato COVID in formato cartaceo."</string>

    <!-- Antwort 4 im FAQ-Screen der Wallet App -->
    <string name="wallet_faq_questions_answer_4">"Il codice QR sul certificato COVID contiene una firma elettronica. Questa firma è un elemento di sicurezza importante e garantisce che il certificato non possa essere falsificato. Inoltre, il certificato COVID è valido solo con un documento di legittimazione."</string>

    <!-- Antwort 5 im FAQ-Screen der Wallet App -->
    <string name="wallet_faq_questions_answer_5">"Il Suo certificato COVID non è salvato su un sistema centrale. Lei ne ha il possesso esclusivo. Conservi quindi con cura il certificato COVID su carta. In caso di smarrimento, dovrà richiedere un nuovo certificato presso l'ufficio che lo ha emesso."</string>

    <!-- Antwort 6 im FAQ-Screen der Wallet App -->
    <string name="wallet_faq_works_answer_1">"Per inserire sull'app un certificato COVID serve il certificato originale rilasciatole su carta o in formato PDF. Utilizzando l'app COVID Certificate può aggiungere il certificato inquadrando il codice QR raffigurato sul certificato. In questo modo, il certificato COVID appare direttamente sull'app."</string>

    <!-- Antwort 7 im FAQ-Screen der Wallet App -->
    <string name="wallet_faq_works_answer_2">"Sì, è possibile. Ad esempio, può salvare nella Sua app i certificati COVID dei suoi familiari. Anche in questo caso, il certificato COVID è valido solo con un documento di legittimazione del titolare."</string>

    <!-- Antwort 8 im FAQ-Screen der Wallet App -->
    <string name="wallet_faq_works_answer_3">"L'app COVID Certificate riporta la data di scadenza del Suo certificato in Svizzera. Può verificare se il Suo certificato COVID è attualmente valido cliccando sull’opzione che permette di visualizzare i dettagli."</string>

    <!-- Antwort 9 im FAQ-Screen der Wallet App -->
    <string name="wallet_faq_works_answer_4">"I Suoi dati personali non sono salvati in un sistema centrale ma unicamente sul Suo dispositivo mobile oppure nel codice QR indicato sul certificato COVID in formato cartaceo."</string>

    <!-- Antwort 10 im FAQ-Screen der Wallet App -->
    <string name="wallet_faq_works_answer_5">"Il codice QR contiene tutte le informazioni che trova nel testo del Suo certificato COVID in formato cartaceo. Nel codice QR si trova anche una firma elettronica che consente di verificare la validità del certificato COVID. La firma elettronica impedisce la falsificazione del certificato COVID."</string>

    <!-- Antwort 11 im FAQ-Screen der Wallet App -->
    <string name="wallet_faq_works_answer_6">"Può semplicemente risalvare il certificato COVID sul Suo dispositivo mobile. Per farlo, scarichi nuovamente l'app e poi scansioni il codice QR che trova sul Suo certificato COVID in formato cartaceo o PDF."</string>

    <!-- Titel 2 im FAQ-Screen der Wallet App -->
    <string name="wallet_faq_works_title">"Come funziona 
l'app?"</string>

    <!-- Text 2 im FAQ-Screen der Wallet App -->
    <string name="wallet_faq_works_subtitle">"Con l'app COVID Certificate può salvare e mostrare i certificati COVID in modo semplice e sicuro sul Suo dispositivo mobile."</string>

    <!-- Vergleichen mit FAQ -->
    <!-- Antwort 1 im "So funktionierts" Screen beim Scannen -->
    <string name="wallet_scanner_howitworks_answer1">"Può ricevere un certificato COVID in seguito alla completa vaccinazione COVID-19, all'avvenuta guarigione o a un risultato negativo al test. Il certificato è rilasciato su richiesta dal personale medico specializzato presso le strutture sanitarie."</string>

    <!-- Verifier: Detail Check Vorname -->
    <string name="verifier_covid_certificate_prename">"Nome"</string>

    <!-- Config: Titel wenn App muss geupdatet werden -->
    <string name="force_update_title">"Aggiornamento necessario"</string>

    <!-- Config: Text der angezeigt wird falls App muss geupdatet werden -->
    <string name="force_update_text">"Caricare la nuova versione dellʼapp."</string>

    <!-- Config: Update Button Aktualisieren -->
    <string name="force_update_button">"Aggiorna"</string>

    <!-- Wallet: Zertifikat gültig ab: {DATE} -->
    <string name="wallet_certificate_valid_from">"Valido in Svizzera dal:
{DATE}"</string>

    <!-- Wallet: Zertifikat Detail Geimpft -->
    <string name="certificate_reason_vaccinated">"Vaccinazione"</string>

    <!-- Wallet: Zertifikat Detail Genesen -->
    <string name="certificate_reason_recovered">"Guarigione"</string>

    <!-- Wallet: Zertifikat Detail Getestet -->
    <string name="certificate_reason_tested">"Test"</string>

    <!-- Header im Onboardingscreen "Vorteile, Aufbewahren" -->
    <string name="wallet_onboarding_store_header">"Vantaggi"</string>

    <!-- Titel im Onboardingscreen "Vorteile, Aufbewahren" -->
    <string name="wallet_onboarding_store_title">"Conservare i certificati COVID in formato digitalizzato"</string>

    <!-- Text1 im Onboardingscreen "Vorteile, Aufbewahren" -->
    <string name="wallet_onboarding_store_text1">"I certificati COVID possono essere aggiunti facilmente all'app e conservati in formato digitalizzato."</string>

    <!-- Text2 im Onboardingscreen "Vorteile, Aufbewahren" -->
    <string name="wallet_onboarding_store_text2">"Lʼapp verifica la validità dei certificati in Svizzera. In questo puoi assicurarti che i tuoi certificati siano validi."</string>

    <!-- Header im Onboarding-Screen "Vorteile, Vorweisen" -->
    <string name="wallet_onboarding_show_header">"Vantaggi"</string>

    <!-- Accessibility: Information -->
    <string name="accessibility_info_button">"Impressum"</string>

    <!-- Accessibility: FAQ Button Titel -->
    <string name="accessibility_faq_button">"Domande frequenti"</string>

    <!-- Accessibility: Button zur Liste der Zertifikate -->
    <string name="accessibility_list_button">"Elenco dei certificati"</string>

    <!-- Accessibility: Zertifikate hinzufügen -->
    <string name="accessibility_add_button">"Aggiungi certificato"</string>

    <!-- Accessibility: Schliessen Button -->
    <string name="accessibility_close_button">"Chiudi"</string>

    <!-- Accessibility: Taschenlampe anschalten Button -->
    <string name="accessibility_lamp_on_button">"Attiva la torcia"</string>

    <!-- Accessibility: Lampe abschalten -->
    <string name="accessibility_lamp_off_button">"Disattiva la torcia"</string>

    <!-- Titel des Impressum-Screens -->
    <string name="impressum_title">"Impressum"</string>

    <!-- Unbekannter Fehler -->
    <string name="unknown_error">"Si è verificato un errore sconosciuto."</string>

    <!-- Verifier: Die Gültigkeit des Zertifikat ist abgelaufen -->
<<<<<<< HEAD
    <string name="verifier_verifiy_error_expired">"Non conforme ai criteri di validità svizzeri: la validità del certificato è scaduta."</string>

    <!-- Verifier: Zertifikat ist erst gültig ab {DATE} -->
    <string name="verifier_verifiy_error_notyetvalid">"Non conforme ai criteri di validità svizzeri: il certificato non è ancora valido."</string>
=======
    <string name="verifier_verifiy_error_expired">"Non conforme ai criteri di validità svizzeri.

La validità del certificato è scaduta."</string>

    <!-- Verifier: Zertifikat ist erst gültig ab {DATE} -->
    <string name="verifier_verifiy_error_notyetvalid">"Non conforme ai criteri di validità svizzeri.

Il certificato non è ancora valido."</string>
>>>>>>> 341c784b

    <!-- Verifier: Ein Netzwerkfehler ist aufgetreten. -->
    <string name="verifier_retry_network_error">"Si è verificato un errore di rete."</string>

    <!-- Verifier: Das Gerät befindet sich im Flugmodus. -->
    <string name="verifier_retry_flightmode_error">"Il dispositivo è in modalità aereo"</string>

    <!-- Wallet: Zertifikat gültig ab: {DATE} -->
    <string name="wallet_error_valid_from">"Valido in Svizzera dal:
{DATE}"</string>

    <!-- Wallet: Fehler wenn Zertifikat nicht den CH-Gültigkeitskriterien entspricht -->
    <string name="wallet_error_national_rules">"Non soddisfa i criteri di validità della Svizzera"</string>

    <!-- Wallet: Gültigkeit des Zertifikats abgelaufen -->
    <string name="wallet_error_expired">"La validità del certificato 
è scaduta"</string>

    <!-- Wallet: Zertifikat wurde widerrufen -->
    <string name="wallet_error_revocation">"Il certificato è stato 
revocato"</string>

    <!-- Wallet: Zertifikat mit ungültiger Signatur -->
    <string name="wallet_error_invalid_signature">"Certificato con 
firma non valida"</string>

    <!-- Wallet: ungültiger Signatur (gleiche Worte wie wallet_error_invalid_signature) -->
    <string name="wallet_error_invalid_signature_bold">"firma non valida"</string>

    <!-- Wallet: widerrufen (gleiches Wort wie bei wallet_error_revocation) -->
    <string name="wallet_error_revocation_bold">"revocato"</string>

    <!-- Wallet: abgelaufen (gleiches Wort wie bei wallet_error_expired verwenden) -->
    <string name="wallet_error_expired_bold">"è scaduta"</string>

    <!-- Meldung wenn erneute ein Zertifikat gescannt wurde, welches bereits in der App ist -->
    <string name="wallet_certificate_already_exists">"Questo certificato è già salvato nell'app"</string>

    <!-- Titel Gültigkeit im Zertifikatsdetail -->
    <string name="wallet_certificate_validity">"Validità in 
Svizzera"</string>

    <!-- Kontext:
Validità in Svizzera
fino al -->
    <!-- "Bis" Label im Zertifikats-Detail -->
    <string name="wallet_certificate_valid_until">"fino al"</string>

    <!-- Message im Zertifikatsdetail während Überprüfung -->
    <string name="wallet_certificate_verifying">"Verifica del certificato in corso"</string>

    <!-- Message nach erfolgreicher Prüfung im Zertifikatdetail -->
    <string name="wallet_certificate_verify_success">"Verifica effettuata con successo"</string>

    <!-- Accessibility: Info Box Butto -->
    <string name="accessibility_info_box">"Informazione"</string>

    <!-- Button Schliessen -->
    <string name="close_button">"Chiudi"</string>
    <string name="wallet_certificate_impfdosis_title">"Dose"</string>
    <string name="target_disease_name">"COVID-19"</string>
    <string name="wallet_certificate_target_disease_title">"Malattia o agente patogeno"</string>
    <string name="wallet_certificate_impfstoff_product_name_title">"Prodotto"</string>
    <string name="wallet_certificate_impfstoff_holder">"Fabbricante"</string>
    <string name="wallet_certificate_vaccination_date_title">"Data di vaccinazione"</string>
    <string name="wallet_certificate_vaccination_country_title">"Paese della vaccinazione"</string>

    <!-- Prüfen mit PDF Translation -->
    <string name="wallet_certificate_vaccination_issuer_title">"Emittente"</string>
    <string name="covid_certificate_recovery_title">"Guarigione"</string>
    <string name="wallet_certificate_recovery_first_positiv_result">"Data del primo risultato positivo"</string>
    <string name="wallet_certificate_recovery_from">"Valido da"</string>
    <string name="wallet_certificate_recovery_until">"Valido fino a"</string>
    <string name="wallet_certificate_test_land">"Paese del test"</string>
    <string name="covid_certificate_test_title">"Test"</string>
    <string name="wallet_certificate_test_result_title">"Risultato"</string>
    <string name="wallet_certificate_test_result_negativ">"Non rilevato (Negativo)"</string>
    <string name="wallet_certificate_test_result_positiv">"Positivo"</string>
    <string name="wallet_certificate_test_type">"Tipo"</string>
    <string name="wallet_certificate_test_name">"Nome"</string>
    <string name="wallet_certificate_test_holder">"Fabbricante"</string>
    <string name="wallet_certificate_test_sample_date_title">"Data del prelievo del campione"</string>
    <string name="wallet_certificate_test_result_date_title">"Data del risultato"</string>

    <!-- Header im "So funktionierts" Screen der Verifier-App -->
    <string name="verifier_support_header">"Funziona così"</string>

    <!-- Text im Bestätigungs-Dialog beim Zertifikat löschen -->
    <string name="wallet_certificate_delete_confirm_text">"Eliminare il certificato?"</string>

    <!-- Titel eines Abbrechen-Buttons -->
    <string name="cancel_button">"Annulla"</string>

    <!-- Wallet: Titel bei Impfungen -->
    <string name="covid_certificate_vaccination_title">"Vaccinazione"</string>

    <!-- Wallet: Apple App Store URL -->
    <string name="wallet_apple_app_store_url">"http://itunes.apple.com/app/id1565917320"</string>

    <!-- Verifier: Apple App Store URL -->
    <string name="verifier_apple_app_store_url">"http://itunes.apple.com/app/id1565917510"</string>

    <!-- Wallet: Abkürzung "UVCI" (Unique Vaccination Certificate Identifier) -->
    <string name="wallet_certificate_identifier">"UVCI"</string>

    <!-- Wallet: Zertifikat erstellt am {DATE} -->
    <string name="wallet_certificate_date">"Certificato emesso il
{DATE}"</string>

    <!-- Wallet: Detail Art des Impfstoffs -->
    <string name="wallet_certificate_vaccine_prophylaxis">"Tipo di vaccino"</string>

    <!-- Wallet: Test Detail Test durchgeführt durch -->
    <string name="wallet_certificate_test_done_by">"Centro di test"</string>

    <!-- iOS: Erklärung bei Kamera  -->
    <string name="NSCameraUsageDescription">"Per poter inquadrare il codice QR l'app deve accedere alla fotocamera."</string>

    <!-- Titel 1 im FAQ der Verifier App -->
    <string name="verifier_faq_works_title">"Come avviene la verifica dei certificati COVID?"</string>

    <!-- Text 1 im FAQ der Verifier App -->
    <string name="verifier_faq_works_subtitle">"Con l'app COVID Certificate Check è possibile scansionare i relativi codici QR e verificare l'autenticità e la validità dei certificati COVID."</string>

    <!-- Frage 1 im FAQ der Verifier App -->
    <string name="verifier_faq_works_question_1">"Come posso verificare i certificati COVID?"</string>

    <!-- Antwort 1 im FAQ der Verifier App -->
    <string name="verifier_faq_works_answer_1">"Per verificare un certificato COVID tramite l'app COVID Certificate Check, può scansionare il codice QR che trova sulla copia cartacea del certificato oppure sull’app che le viene mostrata."</string>

    <!-- Frage 2 im FAQ der Verifier App -->
    <string name="verifier_faq_works_question_2">"Cosa viene verificato esattamente?"</string>

    <!-- Antwort 2 im FAQ der Verifier App -->
    <string name="verifier_faq_works_answer_2">"Scansionando il codice QR vengono verificati i seguenti tre aspetti.
– Il certificato contiene una firma elettronica valida?
– Il certificato è ancora valido?
– Il certificato rispetta i criteri di validità previsti dalla normativa svizzera?

Se tutti i tre aspetti sono valutati positivamente, il certificato COVID è considerato valido.
"</string>

    <!-- Frage 3 im FAQ der Verifier App -->
    <string name="verifier_faq_works_question_3">"Quali documenti di legittimazione sono accettati o validi? Perché devono essere verificati i dati personali?"</string>

    <!-- Antwort 3 im FAQ der Verifier App -->
    <string name="verifier_faq_works_answer_3">"Oltre al passaporto o alla carta d'identità sono accettati altri documenti che provano l'identità della persona in questione tramite una foto (ad es. licenza di condurre). Il certificato COVID non è falsificabile, tuttavia solo verificando i dati personali si garantisce che il certificato sia stato effettivamente rilasciato alla persona che lo sta mostrando."</string>

    <!-- Frage 4 im FAQ der Verifier App -->
    <string name="verifier_faq_works_question_4">"Possono essere verificati anche certificati esteri?"</string>

    <!-- Antwort 4 im FAQ der Verifier App -->
    <string name="verifier_faq_works_answer_4">"Sì, con l'app COVID Certificate Check è possibile verificare il rispetto dei criteri di validità previsti dalla normativa svizzera dei certificati COVID compatibili con il certificato COVID digitale UE."</string>

    <!-- Frage 5 im FAQ der Verifier App -->
    <string name="verifier_faq_works_question_5">"Quali dati posso visualizzare durante il processo di verifica?"</string>

    <!-- Antwort 5 im FAQ der Verifier App -->
    <string name="verifier_faq_works_answer_5">"Durante il processo di verifica visualizzerà solo nome e cognome nonché la data di nascita del titolare del certificato e l'indicazione della validità del certificato."</string>

    <!-- Frage 6 im FAQ der Verifier App -->
    <string name="verifier_faq_works_question_6">"Durante il processo di verifica vengono salvati dati nell'app COVID Certificate Check o in un sistema centrale?"</string>

    <!-- Antwort 6 im FAQ der Verifier App -->
    <string name="verifier_faq_works_answer_6">"No, durante il processo di verifica non vengono salvati dati nell'app COVID Certificate Check né in un sistema centrale. In questo modo, non è possibile risalire a quali certificati sono stati verificati, da chi, quando e dove."</string>

    <!-- iOS Button zum Einstellungen öffnen -->
    <string name="ios_settings_open">"Impostazioni"</string>

    <!-- Wallet: Onboarding externer Link zu Datenschutz -->
    <string name="wallet_onboarding_external_privacy_button">"Informativa sulla privacy e condizioni d'uso"</string>

    <!-- Wallet: Hinweis im Zertifikat Detail -->
    <string name="wallet_certificate_detail_note">"La presente certificato non costituisce un documento di viaggio. 

Si acquisiscono sempre più conoscenze scientifiche sulla vaccinazione COVID-19, sulla guarigione dalla COVID-19 e sui test COVID-19, così come sulle nuove varianti problematiche del virus. 

Prima di mettersi in viaggio, si informi sulle misure sanitarie e sulle relative restrizioni applicate nel luogo di destinazione."</string>
    <string name="wallet_terms_privacy_link">"https://www.bit.admin.ch/bit/it/home/documentazione/covid-certificate-app.html"</string>
    <string name="verifier_terms_privacy_link">"https://www.bit.admin.ch/bit/it/home/documentazione/covid-certificate-check-app.html"</string>

    <!-- Verifier: Titel in der App (z.B. Impressum) -->
    <string name="verifier_app_title">"COVID Certificate Check"</string>
    <string name="wallet_faq_questions_question_1_1">"Come posso ottenere un certificato COVID dopo essere guarito?"</string>
    <string name="wallet_faq_questions_answer_1_1">"Le persone guarite dalla COVID-19 possono richiedere il certificato COVID tramite un modulo online disponibile sul sito Internet del Cantone. Il certificato viene poi inviato per posta."</string>

    <!-- Wallet: Homescreen Was wollen sie machen? -->
    <string name="wallet_homescreen_what_to_do">"Nächsten Schritt wählen"</string>

    <!-- Wallet: Homescreen Titel Zertifikat hinzufügen -->
    <string name="wallet_homescreen_add_title">"Zertifikat hinzufügen"</string>

    <!-- Wallet: Homescreen Zertifikat Description Text -->
    <string name="wallet_homescreen_add_certificate_description">"Sie haben ein Covid-Zertifikat auf Papier oder als PDF und möchten es zur App hinzufügen."</string>

    <!-- Wallet: Homescreen Transfer-Code erstellen -->
    <string name="wallet_homescreen_add_transfer_code">"Transfer-Code erstellen"</string>

    <!-- Wallet: Transfer Codes Titel -->
    <string name="wallet_transfer_code_onboarding_title">"Transfer Codes"</string>

    <!-- Wallet: Transfer Code Text -->
    <string name="wallet_transfer_code_onboarding_text">"Sie können Transfer-Codes z. B. bei Covid-Tests angeben. Sie erhalten darauf das Covid-Zertifikat direkt in die App geliefert."</string>

    <!-- Wallet: Transfer Code Onboarding Button -->
    <string name="wallet_transfer_code_onboarding_button">"Code erstellen"</string>

    <!-- Wallet: Transfer Code Onboarding So funktioniert's -->
    <string name="wallet_transfer_code_onboarding_howto">"So funktioniert's"</string>

    <!-- Wallet: Transfer Code: FAQ Titel -->
    <string name="wallet_transfer_code_faq_questions_title">"Covid-Zertifikate direkt in die App geliefert"</string>

    <!-- Wallet: Transfer Code FAQ Text -->
    <string name="wallet_transfer_code_faq_questions_subtitle">"Mit Transfer-Codes können Covid-Zertifikate schnell und sicher übermittelt werden. Auf diesem Weg erhalten Sie das Covid-Zertifikat nach einem negativen Covid-Test direkt in die App geliefert."</string>

    <!-- Wallet: Transfer Code FAQ Frage 1 -->
    <string name="wallet_transfer_code_faq_questions_question_1">"Wer bietet die Übermittlung per Transfer-Code an?"</string>

    <!-- Wallet: Transfer Code FAQ Frage 2 -->
    <string name="wallet_transfer_code_faq_questions_question_2">"Können Transfer–Codes nur für Covid-Tests genutzt werden?"</string>

    <!-- Wallet: Transfer Code FAQ Frage 3 -->
    <string name="wallet_transfer_code_faq_questions_question_3">"Wie funktioniert die Übermittlung per Transfer-Code?"</string>

    <!-- Wallet: Transfer Code FAQ Frage 4 -->
    <string name="wallet_transfer_code_faq_questions_question_4">"Kann ich den Transfer-Code mehrmals benutzen?"</string>

    <!-- Wallet: Transfer Code FAQ Antwort 1 -->
    <string name="wallet_transfer_code_faq_questions_answer_1">"Text"</string>

    <!-- Wallet: Transfer Code FAQ Antwort 2 -->
    <string name="wallet_transfer_code_faq_questions_answer_2">"Text"</string>

    <!-- Wallet: Transfer Code FAQ Antwort 3 -->
    <string name="wallet_transfer_code_faq_questions_answer_3">"Text"</string>

    <!-- Wallet: Transfer Code FAQ Antwort 4 -->
    <string name="wallet_transfer_code_faq_questions_answer_4">"Text"</string>
    <string name="wallet_transfer_code_faq_works_title">"So funktioniert der Transfer"</string>

    <!-- Wallet: Tranfser Code FAQ 2 Frage 1 -->
    <string name="wallet_transfer_code_faq_works_question_1">"Wie sind meine Daten beim Transfer geschützt?"</string>

    <!-- Wallet: Tranfser Code FAQ 2 Frage 2 -->
    <string name="wallet_transfer_code_faq_works_question_2">"Was kann ich tun, wenn das Zertifikat nicht ankommt?"</string>

    <!-- Wallet: Tranfser Code FAQ 2 Frage 3 -->
    <string name="wallet_transfer_code_faq_works_question_3">"Was passiert bei einem positiven Testresultat?"</string>

    <!-- Wallet: Transfer Code FAQ 2 Antwort 1 -->
    <string name="wallet_transfer_code_faq_works_answer_1">"Text"</string>

    <!-- Wallet: Transfer Code FAQ 2 Antwort 2 -->
    <string name="wallet_transfer_code_faq_works_answer_2">"Text"</string>

    <!-- Wallet: Transfer Code FAQ 2 Antwort 3 -->
    <string name="wallet_transfer_code_faq_works_answer_3">"Text"</string>

    <!-- Wallet: Transfer Code erstellt Titel -->
    <string name="wallet_transfer_code_code_created_title">"Ihr Transfer-Code wurde erstellt"</string>

    <!-- Wallet: Transfer-Code -->
    <string name="wallet_transfer_code_title">"Transfer-Code"</string>

    <!-- Wallet: Transfer Code Erstelltm am {DATE} -->
    <string name="wallet_transfer_code_createdat">"Erstellt am {DATE}"</string>

    <!-- Wallet: Transfer Code Nächste Schritte -->
    <string name="wallet_transfer_code_next_steps">"Nächste Schritte"</string>

    <!-- Wallet: Transfer Code Nächste Schritte 1 -->
    <string name="wallet_transfer_code_next_steps1">"Notieren Sie den Code in das entsprechende Feld auf dem Anmeldeformular zum Covid-Test."</string>

    <!-- Wallet: Transfer Code Nächste Schritte 2 -->
    <string name="wallet_transfer_code_next_steps2">"Falls Sie mehrere Zertifikate zB. von Familienangehörigen empfangen möchten, erstellen Sie für jedes Zertifikat einen neuen Code."</string>

    <!-- Wallet: Transfer Code Fertig Button -->
    <string name="wallet_transfer_code_done_button">"Fertig"</string>

    <!-- Wallet: Transfer Code Card Titel -->
    <string name="wallet_transfer_code_card_title">"Transfer"</string>

    <!-- Wallet: Transfer Code Staus Warten auf Transfer -->
    <string name="wallet_transfer_code_state_waiting">"Warten auf Transfer"</string>

    <!-- Wallet: Transfer Code Ablauf in 1 Tag -->
    <string name="wallet_transfer_code_expire_singular">"Noch 1 Tag gültig"</string>

    <!-- Wallet: Transfer Code: Läuft ab in {DAYS} Tagen -->
    <string name="wallet_transfer_code_expire_plural">"Noch {DAYS} Tage gültig"</string>

    <!-- Wallet: Transfer Code Status Abgelaufen -->
    <string name="wallet_transfer_code_state_expired">"Transfer fehlgeschlagen"</string>

    <!-- Wallet: Transfer Code Alter Code Titel -->
    <string name="wallet_transfer_code_old_code">"Code abgelaufen"</string>

    <!-- Wallet: Transfer Code State Zuletzt aktualisiert {DATE} -->
    <string name="wallet_transfer_code_state_updated">"Zuletzt aktualisiert
{DATE}"</string>

    <!-- Wallet: Transfer Code Kein Zertifikat mehr -->
    <string name="wallet_transfer_code_state_no_certificate">"Mit diesem Transfer kann kein  Zertifikat mehr empfangen werden."</string>

    <!-- Wallet: Fehler Format des Zertifikat ungültig -->
    <string name="wallet_error_invalid_format">"Formato del certificato 
non valido"</string>

    <!-- Wallet: Fehler Format des Zertifikat ungültig Fett -->
    <string name="wallet_error_invalid_format_bold">"non valido"</string>

    <!-- Verifier: Error Ungültiges Format -->
    <string name="verifier_error_invalid_format">"Il formato del certificato COVID non è valido"</string>

    <!-- Homescreen Zertifikat: Offline Modus Text -->
    <string name="wallet_homescreen_offline">"Modalità offline"</string>

    <!-- Wallet: Detail Offline Text -->
    <string name="wallet_offline_description">"Per poter visualizzare l'effettiva validità, l'app deve essere regolarmente online"</string>

    <!-- Wallet: Retry Titel Offline -->
    <string name="wallet_detail_offline_retry_title">"Impossibile verificare il certificato offline"</string>

    <!-- Wallet: Detail Netzwerkfehler Titel -->
    <string name="wallet_detail_network_error_title">"Impossibile verificare il certificato"</string>

    <!-- Wallet: Detail Netzwerkfehler Text -->
    <string name="wallet_detail_network_error_text">"Riprova più tardi"</string>

    <!-- Verifier: Titel Fehler wenn kein Internet -->
    <string name="verifier_offline_error_title">"Impossibile verificare il certificato offline"</string>

    <!-- Verifier: Fehlertext wenn Offline bei Verifikation -->
    <string name="verifier_offline_error_text">"Per aggiornare gli elenchi di verifica è necessaria una connessione a Internet"</string>

    <!-- Verifier: Fehler Titel bei Netzwerkfehler -->
    <string name="verifier_network_error_title">"Verifica non riuscita"</string>

    <!-- Verifier: Fehler Text bei Netzwerkfehler -->
    <string name="verifier_network_error_text">"Si è verificato un errore imprevisto"</string>

    <!-- Wallet: Text auf Zertifikat auf Homescreen bei Netzwerkfehler -->
    <string name="wallet_homescreen_network_error">"Impossibile determinare la validità"</string>

    <!-- Wallet: Transfer Code So Funktionierts Text 1 -->
    <string name="wallet_transfer_code_faq_works_intro_1">"Die App prüft regelmässig, ob ein Covid-Zertifikat für Ihren Transfer-Code verfügbar ist."</string>

    <!-- Wallet: Transfer Code So Funktionierts Text 2 -->
    <string name="wallet_transfer_code_faq_works_intro_2">"Sobald das Covid-Zertifikat verfügbar ist, erscheint es in der App. Wenn Sie Mitteilungen aktiviert haben, werden Sie von der App benachrichtigt."</string>

    <!-- Wallet: Transfer Code So Funktionierts Text 1 -->
    <string name="wallet_transfer_code_faq_works_intro_3">"Nach 7 Tagen läuft der Transfer-Code ab. Danach wartet die App noch für weitere 72h auf einen möglichen Transfer, bevor dieser abgebrochen wird."</string>

    <!-- Wallet: Titel im Custom-Popup Notification Permission -->
    <string name="wallet_notification_permission_title">"Mitteilungen erlauben"</string>

    <!-- Wallet: Text im Custom-Popup Notification Permission -->
    <string name="wallet_notification_permission_text">"Die App kann Sie informieren, sobald das Zertifikat eingetroffen ist.  Erlauben Sie dazu der App, Ihnen Mitteilungen zu senden."</string>

    <!-- Wallet: Button im Custom-Popup Notification Permission -->
    <string name="wallet_notification_permission_button">"Weiter"</string>

    <!-- Externe URL im "So funktionierts" Screen beim Scannen -->
    <string name="wallet_scanner_howitworks_external_link">"https://ufsp-coronavirus.ch/certificato/come-si-ottiene-il-certificato-covid-e-come-si-impiega/"</string>

    <!-- Label der externen URL im "So funktionierts" Screen beim Scannen -->
    <string name="wallet_scanner_howitworks_external_link_title">"Ulteriori informazioni"</string>

    <!-- Buttontitel im Screen, wo ein Code erstellt werden kann -->
    <string name="wallet_transfer_code_create_code_button">"Code erstellen"</string>
<<<<<<< HEAD
=======

    <!-- Wallet: Transfer Code Ablauf in 1 Tag (fetter Teil) -->
    <string name="wallet_transfer_code_expire_singular_bold">"1 Tag"</string>

    <!-- Wallet: Transfer Code: Läuft in {DAYS} Tagen ab (fetter Teil) -->
    <string name="wallet_transfer_code_expire_plural_bold">"{DAYS} Tage"</string>

    <!-- Infotext bei erfolgreicher Prüfung (Blacklist) -->
    <string name="verifier_verify_success_info_for_blacklist">"Nicht wiederrufen"</string>

    <!-- Infotext bei erfolgreicher Prüfung (Zertifikat) -->
    <string name="verifier_verify_success_info_for_certificate_valid">"Signatur gültig"</string>

    <!-- Teil der Fehlermeldung bei noch nicht/nicht mehr gültigem Zertifikat, der Bold sein sollte (ref. verifier_verifiy_error_expired und _notyetvalid) -->
    <string name="verifier_verify_error_validity_range_bold">"Non conforme ai criteri di validità svizzeri."</string>

    <!-- Wallet: Transfer Code Fehler Titel -->
    <string name="wallet_transfer_code_error_title">"Transfer-Code konnte nicht erstellt werden"</string>

    <!-- Wallet: Erstellen Fehler Titel -->
    <string name="wallet_transfer_code_no_internet_title">"Keine Verbindung zum Internet"</string>

    <!-- Wallet: Erstellen anderer Fehler Titel -->
    <string name="wallet_transfer_code_generate_error_title">"Ein unerwarteter Fehler ist aufgetreten."</string>

    <!-- Wallet: Aktualisierung Transfer Code Fehler Titel -->
    <string name="wallet_transfer_code_update_error_title">"Aktualisierung zur Zeit nicht möglich"</string>

    <!-- Wallet: Transfer Code Update Fehler Text -->
    <string name="wallet_transfer_code_update_no_internet_error_text">"Um den Transfer empfangen zu können, muss die App online sein."</string>

    <!-- Wallet Transfer Code Update Fehler Text -->
    <string name="wallet_transfer_code_update_general_error_text">"Es ist ein unerwarteter Fehler aufgetreten. Versuchen Sie es später erneut."</string>

    <!-- Wallet: Transfer Code Fehlertext bei Generieren -->
    <string name="wallet_transfer_code_generate_error_text">"Versuchen Sie es später erneut."</string>

    <!-- Wallet: Transfer Code Fehlertext bei Generieren ohne Internet -->
    <string name="wallet_transfer_code_generate_no_internet_error_text">"Um einen Transfer-Code erstellen zu können, muss die App online sein."</string>

    <!-- Wallet: Accessibility Name für Refresh Button -->
    <string name="accessibility_refresh_button">"Aktualisieren"</string>
>>>>>>> 341c784b
</resources><|MERGE_RESOLUTION|>--- conflicted
+++ resolved
@@ -336,12 +336,6 @@
     <string name="unknown_error">"Si è verificato un errore sconosciuto."</string>
 
     <!-- Verifier: Die Gültigkeit des Zertifikat ist abgelaufen -->
-<<<<<<< HEAD
-    <string name="verifier_verifiy_error_expired">"Non conforme ai criteri di validità svizzeri: la validità del certificato è scaduta."</string>
-
-    <!-- Verifier: Zertifikat ist erst gültig ab {DATE} -->
-    <string name="verifier_verifiy_error_notyetvalid">"Non conforme ai criteri di validità svizzeri: il certificato non è ancora valido."</string>
-=======
     <string name="verifier_verifiy_error_expired">"Non conforme ai criteri di validità svizzeri.
 
 La validità del certificato è scaduta."</string>
@@ -350,7 +344,6 @@
     <string name="verifier_verifiy_error_notyetvalid">"Non conforme ai criteri di validità svizzeri.
 
 Il certificato non è ancora valido."</string>
->>>>>>> 341c784b
 
     <!-- Verifier: Ein Netzwerkfehler ist aufgetreten. -->
     <string name="verifier_retry_network_error">"Si è verificato un errore di rete."</string>
@@ -724,8 +717,6 @@
 
     <!-- Buttontitel im Screen, wo ein Code erstellt werden kann -->
     <string name="wallet_transfer_code_create_code_button">"Code erstellen"</string>
-<<<<<<< HEAD
-=======
 
     <!-- Wallet: Transfer Code Ablauf in 1 Tag (fetter Teil) -->
     <string name="wallet_transfer_code_expire_singular_bold">"1 Tag"</string>
@@ -768,5 +759,4 @@
 
     <!-- Wallet: Accessibility Name für Refresh Button -->
     <string name="accessibility_refresh_button">"Aktualisieren"</string>
->>>>>>> 341c784b
 </resources>