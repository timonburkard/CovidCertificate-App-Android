--- conflicted
+++ resolved
@@ -58,7 +58,8 @@
 	private var dccHolder: DccHolder? = null
 	private var isClosedByUser = false
 
-<<<<<<< HEAD
+	private lateinit var verificationAdapter: VerificationAdapter
+
 	private val onBackPressedCallback = object : OnBackPressedCallback(true) {
 		override fun handleOnBackPressed() {
 			isClosedByUser = true
@@ -66,9 +67,6 @@
 			remove()
 		}
 	}
-=======
-	private lateinit var verificationAdapter: VerificationAdapter
->>>>>>> 21fb4bc2
 
 	override fun onCreate(savedInstanceState: Bundle?) {
 		super.onCreate(savedInstanceState)
@@ -116,6 +114,7 @@
 		verificationAdapter = VerificationAdapter {
 			verificationViewModel.retryVerification(dccHolder)
 		}
+
 		binding.verificationStatusRecyclerView.apply {
 			layoutManager = LinearLayoutManager(context, LinearLayoutManager.VERTICAL, false)
 			adapter = verificationAdapter
