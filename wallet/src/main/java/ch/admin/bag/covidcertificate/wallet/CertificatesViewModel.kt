--- conflicted
+++ resolved
@@ -119,6 +119,10 @@
 		onQrCodeClickedSingleLiveEvent.postValue(dccHolder)
 	}
 
+	fun onTransferCodeClicked(transferCode: TransferCodeModel) {
+		onTransferCodeClickedSingleLiveEvent.postValue(transferCode)
+	}
+
 	fun containsCertificate(certificate: String): Boolean {
 		return walletDataStorage.containsCertificate(certificate)
 	}
@@ -134,6 +138,11 @@
 
 	fun removeCertificate(certificate: String) {
 		walletDataStorage.deleteCertificate(certificate)
+		loadWalletData()
+	}
+
+	fun removeTransferCode(transferCode: TransferCodeModel) {
+		walletDataStorage.deleteTransferCode(transferCode)
 		loadWalletData()
 	}
 
@@ -167,28 +176,6 @@
 		}
 	}
 
-<<<<<<< HEAD
-	fun onQrCodeClicked(dccHolder: DccHolder) {
-		onQrCodeClickedSingleLiveEvent.postValue(dccHolder)
-	}
-
-	fun onTransferCodeClicked(transferCode: TransferCodeModel) {
-		onTransferCodeClickedSingleLiveEvent.postValue(transferCode)
-	}
-
-	fun containsCertificate(certificate: String): Boolean {
-		return walletDataStorage.containsCertificate(certificate)
-	}
-
-	fun addCertificate(certificate: String) {
-		val item = WalletDataItem.CertificateWalletData(certificate)
-		walletDataStorage.saveWalletDataItem(item)
-	}
-
-	fun moveWalletDataItem(from: Int, to: Int) {
-		walletDataStorage.changeWalletDataItemPosition(from, to)
-	}
-=======
 	private fun updateVerificationStateForDccHolder(
 		dccHolder: DccHolder,
 		newVerificationState: VerificationState
@@ -200,15 +187,9 @@
 		} else {
 			newVerifiedCertificates.add(VerifiedCertificate(dccHolder, newVerificationState))
 		}
->>>>>>> ce2c4936
 
 		return newVerifiedCertificates
 	}
 
-	fun removeTransferCode(transferCode: TransferCodeModel) {
-		walletDataStorage.deleteTransferCode(transferCode)
-		loadWalletData()
-	}
-
 	data class VerifiedCertificate(val dccHolder: DccHolder, val state: VerificationState)
 }